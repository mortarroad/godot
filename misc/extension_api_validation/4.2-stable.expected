This file contains the expected output of --validate-extension-api when run against the extension_api.json of the
4.2-stable tag (the basename of this file).

Only lines that start with "Validate extension JSON:" matter, everything else is considered a comment and ignored. They
should instead be used to justify these changes and describe how users should work around these changes.

Add new entries at the end of the file.

## Changes between 4.2-stable and 4.3-stable

GH-84660
--------
Validate extension JSON: Error: Field 'classes/TileData/methods/get_navigation_polygon/arguments': size changed value in new API, from 1 to 4.
Validate extension JSON: Error: Field 'classes/TileData/methods/get_occluder/arguments': size changed value in new API, from 1 to 4.

Added optional argument to get_navigation_polygon and get_occluder to specify a polygon transform.


GH-85393
--------
Validate extension JSON: Error: Field 'classes/PhysicsShapeQueryParameters3D/properties/motion': type changed value in new API, from "Vector2" to "Vector3".

The type was registered wrongly, this was a bug.


GH-86687
--------
Validate extension JSON: Error: Field 'classes/AnimationMixer/methods/_post_process_key_value/arguments/3': type changed value in new API, from "Object" to "int".

Exposing the pointer was dangerous and it must be changed to avoid crash. Compatibility methods registered.


GH-84976
--------
Validate extension JSON: Error: Field 'classes/RenderingDevice/enums/FinalAction/values/FINAL_ACTION_CONTINUE': value changed value in new API, from 2.0 to 0.
Validate extension JSON: Error: Field 'classes/RenderingDevice/enums/FinalAction/values/FINAL_ACTION_MAX': value changed value in new API, from 3.0 to 2.
Validate extension JSON: Error: Field 'classes/RenderingDevice/enums/InitialAction/values/INITIAL_ACTION_CLEAR': value changed value in new API, from 0.0 to 1.
Validate extension JSON: Error: Field 'classes/RenderingDevice/enums/InitialAction/values/INITIAL_ACTION_CLEAR_REGION_CONTINUE': value changed value in new API, from 2.0 to 1.
Validate extension JSON: Error: Field 'classes/RenderingDevice/enums/InitialAction/values/INITIAL_ACTION_CONTINUE': value changed value in new API, from 5.0 to 0.
Validate extension JSON: Error: Field 'classes/RenderingDevice/enums/InitialAction/values/INITIAL_ACTION_DROP': value changed value in new API, from 4.0 to 2.
Validate extension JSON: Error: Field 'classes/RenderingDevice/enums/InitialAction/values/INITIAL_ACTION_KEEP': value changed value in new API, from 3.0 to 0.
Validate extension JSON: Error: Field 'classes/RenderingDevice/enums/InitialAction/values/INITIAL_ACTION_MAX': value changed value in new API, from 6.0 to 3.
Validate extension JSON: Error: Field 'classes/RenderingDevice/methods/buffer_clear/arguments': size changed value in new API, from 4 to 3.
Validate extension JSON: Error: Field 'classes/RenderingDevice/methods/buffer_update/arguments': size changed value in new API, from 5 to 4.
Validate extension JSON: Error: Field 'classes/RenderingDevice/methods/draw_list_begin/arguments': size changed value in new API, from 10 to 9.
Validate extension JSON: Error: Field 'classes/RenderingDevice/methods/texture_clear/arguments': size changed value in new API, from 7 to 6.
Validate extension JSON: Error: Field 'classes/RenderingDevice/methods/texture_copy/arguments': size changed value in new API, from 10 to 9.
Validate extension JSON: Error: Field 'classes/RenderingDevice/methods/texture_resolve_multisample/arguments': size changed value in new API, from 3 to 2.
Validate extension JSON: Error: Field 'classes/RenderingDevice/methods/texture_update/arguments': size changed value in new API, from 4 to 3.

Barrier arguments have been removed from all relevant functions as they're no longer required.
Draw and compute list overlap no longer needs to be specified.
Initial and final actions have been simplified into fewer options.


GH-87115
--------
Validate extension JSON: Error: Field 'classes/TileMap/methods/get_collision_visibility_mode': is_const changed value in new API, from false to true.
Validate extension JSON: Error: Field 'classes/TileMap/methods/get_navigation_visibility_mode': is_const changed value in new API, from false to true.

Two TileMap getters were made const. No adjustments should be necessary.


GH-86158
--------
Validate extension JSON: Error: Field 'classes/GraphEdit/methods/get_connection_line': is_const changed value in new API, from false to true.

get_connection_line was made const.


GH-87668
--------
Validate extension JSON: Error: Field 'classes/Font/methods/find_variation/arguments': size changed value in new API, from 8 to 9.

Added optional "baseline_offset" argument. Compatibility method registered.


GH-81996
--------
Validate extension JSON: Error: Field 'classes/GPUParticles2D/properties/process_material': type changed value in new API, from "ShaderMaterial,ParticleProcessMaterial" to "ParticleProcessMaterial,ShaderMaterial".
Validate extension JSON: Error: Field 'classes/GPUParticles3D/properties/process_material': type changed value in new API, from "ShaderMaterial,ParticleProcessMaterial" to "ParticleProcessMaterial,ShaderMaterial".
Validate extension JSON: Error: Field 'classes/Sky/properties/sky_material': type changed value in new API, from "ShaderMaterial,PanoramaSkyMaterial,ProceduralSkyMaterial,PhysicalSkyMaterial" to "PanoramaSkyMaterial,ProceduralSkyMaterial,PhysicalSkyMaterial,ShaderMaterial".

Property hints reordered to improve editor usability. The types allowed are still the same as before. No adjustments should be necessary.


<<<<<<< HEAD
GH-68420
--------
Validate extension JSON: Error: Field 'classes/Node/methods/_get_configuration_warnings/return_value': type changed value in new API, from "PackedStringArray" to "Array".

Allow configuration warnings to refer to a property. Compatibility method registered.
=======
GH-86907
--------

Validate extension JSON: Error: Field 'classes/AudioStreamPlayer/methods/is_autoplay_enabled': is_const changed value in new API, from false to true.
Validate extension JSON: Error: Field 'classes/AudioStreamPlayer2D/methods/is_autoplay_enabled': is_const changed value in new API, from false to true.
Validate extension JSON: Error: Field 'classes/AudioStreamPlayer3D/methods/is_autoplay_enabled': is_const changed value in new API, from false to true.
Validate extension JSON: Error: Field 'classes/GLTFBufferView/methods/get_buffer': is_const changed value in new API, from false to true.
Validate extension JSON: Error: Field 'classes/GLTFBufferView/methods/get_byte_length': is_const changed value in new API, from false to true.
Validate extension JSON: Error: Field 'classes/GLTFBufferView/methods/get_byte_offset': is_const changed value in new API, from false to true.
Validate extension JSON: Error: Field 'classes/GLTFBufferView/methods/get_byte_stride': is_const changed value in new API, from false to true.
Validate extension JSON: Error: Field 'classes/GLTFBufferView/methods/get_indices': is_const changed value in new API, from false to true.

Change AudioStreamPlayer* is_autoplay_enabled and GLTFBufferView getters to be const.
>>>>>>> 35c99bbc
<|MERGE_RESOLUTION|>--- conflicted
+++ resolved
@@ -84,13 +84,13 @@
 Property hints reordered to improve editor usability. The types allowed are still the same as before. No adjustments should be necessary.
 
 
-<<<<<<< HEAD
 GH-68420
 --------
 Validate extension JSON: Error: Field 'classes/Node/methods/_get_configuration_warnings/return_value': type changed value in new API, from "PackedStringArray" to "Array".
 
 Allow configuration warnings to refer to a property. Compatibility method registered.
-=======
+
+
 GH-86907
 --------
 
@@ -103,5 +103,4 @@
 Validate extension JSON: Error: Field 'classes/GLTFBufferView/methods/get_byte_stride': is_const changed value in new API, from false to true.
 Validate extension JSON: Error: Field 'classes/GLTFBufferView/methods/get_indices': is_const changed value in new API, from false to true.
 
-Change AudioStreamPlayer* is_autoplay_enabled and GLTFBufferView getters to be const.
->>>>>>> 35c99bbc
+Change AudioStreamPlayer* is_autoplay_enabled and GLTFBufferView getters to be const.