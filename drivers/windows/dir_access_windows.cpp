--- conflicted
+++ resolved
@@ -165,38 +165,8 @@
 		}
 	}
 
-<<<<<<< HEAD
-		if (worked) {
-
-			GetCurrentDirectoryW(2048,real_current_dir_name);
-			current_dir=real_current_dir_name;
-			current_dir=current_dir.replace("\\","/");
-
-		} //else {
-
-			SetCurrentDirectoryW(prev_dir.c_str());
-		//}
-
-		return worked?OK:ERR_INVALID_PARAMETER;
-	} else {
-
-		char real_current_dir_name[2048];
-		GetCurrentDirectoryA(2048,real_current_dir_name);
-		String prev_dir=real_current_dir_name;
-
-		SetCurrentDirectoryA(current_dir.ascii().get_data());
-		bool worked=(SetCurrentDirectory(p_dir.ascii().get_data())!=0);
-
-		if (worked) {
-
-			GetCurrentDirectoryA(2048,real_current_dir_name);
-			current_dir=real_current_dir_name;
-			current_dir=current_dir.replace("\\","/");
-
-		}// else {
-=======
 	if (worked) {
->>>>>>> 6f8bd899
+
 
 		GetCurrentDirectoryW(2048,real_current_dir_name);
 		current_dir=real_current_dir_name; // TODO, utf8 parser
